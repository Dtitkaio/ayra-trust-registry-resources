--- conflicted
+++ resolved
@@ -22,11 +22,6 @@
     description: Ayra™ Extensions to TRQP
 
 paths:
-<<<<<<< HEAD
-  #  TODO: Add some kind of "extensionsSupported" array to allow a standard query of a TRQP-compliant registry that gets an answer of "what else do you support?". This may be the concept that you (@andor) were working on to extend things (aloing with versions). e.g. an object that says "I do AyraTRQP v1.2"
-=======
->>>>>>> 12fc5ae0
-
   /metadata:
     get:
       summary: Retrieve Trust Registry Metadata
@@ -262,18 +257,7 @@
           content:
             application/json:
               schema:
-<<<<<<< HEAD
-                $ref: "#/components/schemas/ProblemDetails"
-
-  #  TODO: query parameters -> put as path
-  #  TODO: INCONSISTENT NAMING/RESOLVING KEY (See note right below)
-  #  I am torn between recognizing/querying as ECOSYSTEM or EGF. An ecosystem is identified by an EGF_DID, and may recognize 1+ EGFs (1:1 tied EGF:EGF_DID). If I am considering Ecosystem as the main point of querying we need to standardize on ecosystem_id (or ecosystem_did) - and allow Filtering (query parameter?) on EGF_DID. If we standardize on EGF_DID we lose the first-class citizen of "ecosystem". LEANING HEAVILY to focus on ECOSYSTEM.
-
-  # NOTE: STANDARDIZING on DIDs. TRQP is NOT opinionated. Ayra is (DIDs).
-=======
                 $ref: '#/components/schemas/ProblemDetails'
-
->>>>>>> 12fc5ae0
   /ecosystems/{ecosystem_did}/lookups/assuranceLevels:
     get:
       summary: Lookup Supported Assurance Levels
